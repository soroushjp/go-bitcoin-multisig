--- conflicted
+++ resolved
@@ -57,15 +57,10 @@
 ```
 
 Optional Flags:
-<<<<<<< HEAD
-*  --count=1  No. of key pairs to generate.
-*  --concise  Turn on concise output. Default is off (verbose output).
-=======
 * --count=n
 	- No. of key pairs to generate. Generates n key pairs.
 * --concise
 	- Turn on concise output. Default is off (verbose output).
->>>>>>> 222dca5d
 
 **Example:**
 
